--- conflicted
+++ resolved
@@ -29,15 +29,9 @@
 # Logger configuration
 # When building documentation we do not have MPI initialized so
 # we use the condition to set "worker_0.log" in order to build it succesfully.
-<<<<<<< HEAD
-log_file = "worker_{}.log".format(mpi_state.rank if mpi_state is not None else 0)
-w_logger = common.get_logger("worker", sys.stdout, True)
-
-=======
 logger_name = "worker_{}".format(mpi_state.rank if mpi_state is not None else 0)
 log_file = "{}.log".format(logger_name)
 w_logger = common.get_logger(logger_name, log_file)
->>>>>>> 186e0907
 # Actors map {handle : actor}
 actor_map = {}
 
